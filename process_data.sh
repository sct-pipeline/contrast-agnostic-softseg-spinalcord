#!/bin/bash
#
# Process data. 
#     For T1w and T2w : From raw images, proceeds to resampling and reorientation to RPI.
#     For T2s : Compute root-mean square across 4th dimension (if it exists)
#     For dwi : Generate mean image after motion correction.
#     
#     Crop all images.
#     Generates soft segmentations.
# Usage:
#   ./process_data.sh <SUBJECT>
#
#
# Authors: Sandrine Bédard

# The following global variables are retrieved from the caller sct_run_batch
# but could be overwritten by uncommenting the lines below:
# PATH_DATA_PROCESSED="~/data_processed"
# PATH_RESULTS="~/results"
# PATH_LOG="~/log"
# PATH_QC="~/qc"

# Uncomment for full verbose
set -x

# Immediately exit if error
<<<<<<< HEAD
#set -e -o pipefail
=======
#set -e -o pipefail --> will not enter in the loop if so...
>>>>>>> d2bf7ff0

# Exit if user presses CTRL+C (Linux) or CMD+C (OSX)
trap "echo Caught Keyboard Interrupt within script. Exiting now.; exit" INT

# Retrieve input params
SUBJECT=$1
EXCLUDE_LIST=$2

# Save script path
PATH_SCRIPT=$PWD

# get starting time:
start=`date +%s`

# SCRIPT STARTS HERE
# ==============================================================================
# Display useful info for the log, such as SCT version, RAM and CPU cores available
sct_check_dependencies -short

# Go to folder where data will be copied and processed
cd $PATH_DATA_PROCESSED
# Copy list of participants in processed data folder
if [[ ! -f "participants.tsv" ]]; then
  rsync -avzh $PATH_DATA/participants.tsv .
fi
if [[ ! -f "participants.json" ]]; then
  rsync -avzh $PATH_DATA/participants.json .
fi
if [[ ! -f "dataset_description.json" ]]; then
  rsync -avzh $PATH_DATA/dataset_description.json .
fi
if [[ ! -f "README.md" ]]; then
  rsync -avzh $PATH_DATA/README.md .
fi
# Copy list of participants in results folder
if [[ ! -f $PATH_RESULTS/"participants.tsv" ]]; then
  rsync -avzh $PATH_DATA/participants.tsv $PATH_RESULTS/"participants.tsv"
fi
# Copy source images
rsync -avzh $PATH_DATA/$SUBJECT .


# FUNCTIONS
# ==============================================================================

# If there is an additional b=0 scan, add it to the main DWI data and update the
# bval and bvec files.
concatenate_b0_and_dwi(){
  local file_b0="$1"  # does not have extension
  local file_dwi="$2"  # does not have extension
  if [[ -e ${file_b0}.nii.gz ]]; then
    echo "Found additional b=0 scans: $file_b0.nii.gz They will be concatenated to the DWI scans."
    sct_dmri_concat_b0_and_dwi -i ${file_b0}.nii.gz ${file_dwi}.nii.gz -bval ${file_dwi}.bval -bvec ${file_dwi}.bvec -order b0 dwi -o ${file_dwi}_concat.nii.gz -obval ${file_dwi}_concat.bval -obvec ${file_dwi}_concat.bvec
    # Update global variable
    FILE_DWI="${file_dwi}_concat"
  else
    echo "No additional b=0 scans was found."
    FILE_DWI="${file_dwi}"
  fi
}

# Check if manual label already exists. If it does, copy it locally. If it does
# not, perform labeling.
# NOTE: manual disc labels should go from C1-C2 to C7-T1.
label_if_does_not_exist(){
  local file="$1"
  local file_seg="$2"
  # Update global variable with segmentation file name
  FILELABEL="${file}_labels-disc"
  FILELABELMANUAL="${PATH_DATA}/derivatives/labels/${SUBJECT}/${FILELABEL}-manual.nii.gz"
  # Binarize softsegmentation to create labeled softseg
  #sct_maths -i ${file_seg}.nii.gz -bin 0.5 -o ${file_seg}_bin.nii.gz
  echo "Looking for manual label: $FILELABELMANUAL"
  if [[ -e $FILELABELMANUAL ]]; then
    echo "Found! Using manual labels."
    rsync -avzh $FILELABELMANUAL ${FILELABEL}.nii.gz
    # Generate labeled segmentation from manual disc labels
    sct_label_vertebrae -i ${file}.nii.gz -s ${file_seg}.nii.gz -discfile ${FILELABEL}.nii.gz -c t2 -ofolder ./anat/
  else
    echo "Not found. Proceeding with automatic labeling."
    # Generate labeled segmentation
    sct_label_vertebrae -i ${file}.nii.gz -s ${file_seg}.nii.gz -c t2 -ofolder ./anat/
  fi
}


find_manual_seg(){
  local file="$1"
  local contrast="$2"
  local contrast_for_seg="$3"
  # Find contrast
  if [[ $contrast == "./dwi/" ]]; then
    folder_contrast="dwi"
  else
    folder_contrast="anat"
  fi

  # Update global variable with segmentation file name
  FILESEG="${file}_seg"
  FILESEGMANUAL="${PATH_DATA}/derivatives/labels/${SUBJECT}/${folder_contrast}/${FILESEG}-manual.nii.gz"
  echo
  echo "Looking for manual segmentation: $FILESEGMANUAL"
  if [[ -e $FILESEGMANUAL ]]; then
    echo "Found! Using manual segmentation."
    rsync -avzh $FILESEGMANUAL "${folder_contrast}/${FILESEG}.nii.gz"
    sct_qc -i ${folder_contrast}/${file}.nii.gz -s ${folder_contrast}/${FILESEG}.nii.gz -p sct_deepseg_sc -qc ${PATH_QC} -qc-subject ${SUBJECT}
  else
    echo "Manual segmentation not found."
    # Segment spinal cord
    sct_deepseg_sc -i ${folder_contrast}/${file}.nii.gz -c $contrast_for_seg -qc ${PATH_QC} -qc-subject ${SUBJECT} -o ${folder_contrast}/${FILESEG}.nii.gz
    
  fi
}

find_contrast(){
  local file="$1"
  local dwi="dwi"
  if echo "$file" | grep -q "$dwi"; then
    echo  "./${dwi}/"
  else
    echo "./anat/"
  fi
}

yaml() {
    python3 -c "import yaml;print(yaml.safe_load(open('$1'))$2)"
}

# Go to anat folder where all structural data are located
cd ${SUBJECT}/anat/

# T1w
# ------------------------------------------------------------------------------

file_t1="${SUBJECT}_T1w"
# Check if T1w image exists
if [[ -f ${file_t1}.nii.gz ]];then

  # Rename the raw image
  mv ${file_t1}.nii.gz ${file_t1}_raw.nii.gz
  file_t1="${file_t1}_raw"

  # Reorient to RPI and resample to 1 mm iso (supposed to be the effective resolution)
  sct_image -i ${file_t1}.nii.gz -setorient RPI -o ${file_t1}_RPI.nii.gz
  sct_resample -i ${file_t1}_RPI.nii.gz -mm 1x1x1 -o ${file_t1}_RPI_r.nii.gz
  file_t1="${file_t1}_RPI_r"

  # Rename _RPI_r file
  mv ${file_t1}.nii.gz ${SUBJECT}_T1w.nii.gz

  # Delete raw and reoriented to RPI images
  rm -f ${SUBJECT}_T1w_raw.nii.gz ${SUBJECT}_T1w_raw_RPI.nii.gz
fi

# T2
# ------------------------------------------------------------------------------
file_t2="${SUBJECT}_T2w"
# Check if T2w image exists
if [[ -f ${file_t2}.nii.gz ]];then
  # Rename raw file
  mv ${file_t2}.nii.gz ${file_t2}_raw.nii.gz
  file_t2="${file_t2}_raw"

  # Reorient to RPI and resample to 0.8mm iso (supposed to be the effective resolution)
  sct_image -i ${file_t2}.nii.gz -setorient RPI -o ${file_t2}_RPI.nii.gz
  sct_resample -i ${file_t2}_RPI.nii.gz -mm 0.8x0.8x0.8 -o ${file_t2}_RPI_r.nii.gz
  file_t2="${file_t2}_RPI_r"

  # Rename _RPI_r file
  mv ${file_t2}.nii.gz ${SUBJECT}_T2w.nii.gz

  # Delete raw, reoriented to RPI images
  rm -f ${SUBJECT}_T2w_raw.nii.gz ${SUBJECT}_T2w_raw_RPI.nii.gz
fi

# T2s
# ------------------------------------------------------------------------------
file_t2s="${SUBJECT}_T2star"
# Check if T2star image exists
if [[ -f ${file_t2s}.nii.gz ]];then
  # Rename raw file
  mv ${file_t2s}.nii.gz ${file_t2s}_raw.nii.gz
  file_t2s="${file_t2s}_raw"

  # Compute root-mean square across 4th dimension (if it exists), corresponding to all echoes in Philips scans.
  sct_maths -i ${file_t2s}.nii.gz -rms t -o ${file_t2s}_rms.nii.gz
  file_t2s="${file_t2s}_rms"

  # Rename _rms file
  mv ${file_t2s}.nii.gz ${SUBJECT}_T2star.nii.gz

  # Delete raw images
  rm -f ${SUBJECT}_T2star_raw.nii.gz
fi
cd ..
# DWI
# ------------------------------------------------------------------------------
file_dwi="${SUBJECT}_dwi"
# Check if dwi images exists
if [[ -f ./dwi/${file_dwi}.nii.gz ]];then
  cd ./dwi
  # If there is an additional b=0 scan, add it to the main DWI data
  concatenate_b0_and_dwi "${SUBJECT}_acq-b0_dwi" $file_dwi
  file_dwi=$FILE_DWI
  file_bval=${file_dwi}.bval
  file_bvec=${file_dwi}.bvec
  # Separate b=0 and DW images
  sct_dmri_separate_b0_and_dwi -i ${file_dwi}.nii.gz -bvec ${file_bvec}
  # Get centerline
  sct_get_centerline -i ${file_dwi}_dwi_mean.nii.gz -c dwi -qc ${PATH_QC} -qc-subject ${SUBJECT}
  # Create mask to help motion correction and for faster processing
  sct_create_mask -i ${file_dwi}_dwi_mean.nii.gz -p centerline,${file_dwi}_dwi_mean_centerline.nii.gz -size 30mm
  # Motion correction
  sct_dmri_moco -i ${file_dwi}.nii.gz -bvec ${file_dwi}.bvec -m mask_${file_dwi}_dwi_mean.nii.gz -x spline

  # Rename _moco_dwi_mean file
  mv ${FILE_DWI}_moco_dwi_mean.nii.gz ${SUBJECT}_rec-average_dwi.nii.gz

  # Remove intermediate files
  if [[ -e ${SUBJECT}_acq-b0_dwi.nii.gz ]]; then
    rm -f mask_${FILE_DWI}_dwi_mean.nii.gz moco_params.tsv moco_params_x.nii.gz moco_params_y.nii.gz ${FILE_DWI}.bval ${FILE_DWI}.bvec ${FILE_DWI}.nii.gz ${FILE_DWI}_b0.nii.gz ${FILE_DWI}_b0_mean.nii.gz ${FILE_DWI}_dwi.nii.gz ${FILE_DWI}_dwi_mean.nii.gz ${FILE_DWI}_dwi_mean_centerline.nii.gz ${FILE_DWI}_moco.nii.gz ${FILE_DWI}_moco_b0_mean.nii.gz ${FILE_DWI}_dwi_mean_centerline.csv
  else
    rm -f mask_${FILE_DWI}_dwi_mean.nii.gz moco_params.tsv moco_params_x.nii.gz moco_params_y.nii.gz ${FILE_DWI}_b0.nii.gz ${FILE_DWI}_b0_mean.nii.gz ${FILE_DWI}_dwi.nii.gz ${FILE_DWI}_dwi_mean.nii.gz ${FILE_DWI}_dwi_mean_centerline.nii.gz ${FILE_DWI}_moco.nii.gz ${FILE_DWI}_moco_b0_mean.nii.gz ${FILE_DWI}_dwi_mean_centerline.csv
  fi
  cd ..
fi


# Initialize filenames
file_t1="${SUBJECT}_T1w"
file_t2="${SUBJECT}_T2w"
file_t2s="${SUBJECT}_T2star"
file_t1w="${SUBJECT}_acq-T1w_MTS"
file_mton="${SUBJECT}_acq-MTon_MTS"
file_dwi_mean="${SUBJECT}_rec-average_dwi"
contrasts=($file_t1 $file_t2s $file_t1w $file_mton $file_dwi_mean)
inc_contrasts=()

# Check if a list of images to exclude was passed.
if [ -z "$EXCLUDE_LIST" ]; then
  EXCLUDE=""
else
  EXCLUDE=$(yaml $PATH_SCRIPT/${EXCLUDE_LIST} "['FILES_REG']")
fi

for contrast in "${contrasts[@]}"; do
  type=$(find_contrast $contrast)
  if echo "$EXCLUDE" | grep -q "$contrast"; then
    echo "$contrast found in exclude list.";
  else
    if [[ -f "${type}${contrast}.nii.gz" ]]; then
      inc_contrasts+=(${type}${contrast})
    else
      echo "$contrast not found, excluding it."
    fi
  fi

done
echo "Contrasts are" ${inc_contrasts[@]}

FILESSEGMANUAL="${PATH_DATA}/derivatives/labels/${SUBJECT}/*/*seg-manual.nii.gz"

# Generate softsegs
# Create mask for regsitration
find_manual_seg ${file_t2} 'anat' 't2'
file_t2_seg="${file_t2}_seg"
file_t2_mask="${file_t2_seg}_mask"
sct_create_mask -i ./anat/${file_t2}.nii.gz -p centerline,./anat/${file_t2_seg}.nii.gz -size 55mm -o ./anat/${file_t2_mask}.nii.gz 

# Label intervertebral discs of T2w
label_if_does_not_exist ./anat/${file_t2} ./anat/${file_t2_seg}
file_t2_seg_labeled="${file_t2_seg}_labeled"
file_t2_discs="${file_t2_seg}_labeled_discs"

# Generate QC report to assess vertebral labeling
sct_qc -i ./anat/${file_t2}.nii.gz -s ./anat/${file_t2_seg_labeled}.nii.gz -p sct_label_vertebrae -qc ${PATH_QC} -qc-subject ${SUBJECT}

# Loop through available contrasts
for file_path in "${inc_contrasts[@]}";do
  # Find contrast to do segmentation
  if [[ $file_path == *"T1w"* ]];then
      contrast_seg="t1"
      contrast="t1w"
  elif [[ $file_path == *"T2star"* ]];then
      contrast_seg="t2s"
      contrast=contrast_seg
  elif [[ $file_path == *"T1w_MTS"* ]];then
      contrast_seg="t1"
      contrast="T1w_MTS"
  elif [[ $file_path == *"MTon_MTS"* ]];then
      contrast_seg="t2s"
      contrast="MTon_MTS"
  elif [[ $file_path == *"dwi"* ]];then
      contrast_seg="dwi"
      contrast=contrast_seg
  fi

  type=$(find_contrast $file_path)
  file=${file_path/#"$type"}
  fileseg=${file_path}_seg
  find_manual_seg $file $type $contrast_seg

  # Add padding to seg to overcome edge effect
  python ${PATH_SCRIPT}/pad_seg.py -i ${fileseg}.nii.gz -o ${fileseg}_pad.nii.gz
  # Registration
  # ------------------------------------------------------------------------------
  sct_register_multimodal -i ${file_path}.nii.gz -d ./anat/${file_t2}.nii.gz -iseg ${fileseg}_pad.nii.gz -dseg ./anat/${file_t2_seg}.nii.gz -param step=1,type=seg,algo=centermass -qc ${PATH_QC} -qc-subject ${SUBJECT} -o ${file_path}_reg.nii.gz
  warping_field=${type}warp_${file}2${file_t2}

  # Generate SC segmentation coverage and register to T2w
  # ------------------------------------------------------------------------------
  sct_create_mask -i ${file_path}.nii.gz -o ${file_path}_ones.nii.gz -size 500 -p centerline,${fileseg}.nii.gz
  # Bring coverage mask to T2w space
  sct_apply_transfo -i ${file_path}_ones.nii.gz -d ./anat/${file_t2}.nii.gz -w ${warping_field}.nii.gz -x linear -o ${file_path}_ones_reg.nii.gz
  # Bring SC segmentation to T2w space
  sct_apply_transfo -i ${fileseg}.nii.gz -d ./anat/${file_t2_seg}.nii.gz -w ${warping_field}.nii.gz -x linear -o ${fileseg}_reg.nii.gz
  # Remove 8 to 10 slices before adding all segmentation because of partial slices (except for T1w)
  if [[ $contrast != "t1w" ]];then
        mv ${fileseg}_reg.nii.gz ${fileseg}_reg_no_crop.nii.gz
        mv ${file_path}_ones_reg.nii.gz ${file_path}_ones_reg_no_crop.nii.gz
        python ${PATH_SCRIPT}/remove_slices_seg.py -i ${fileseg}_reg_no_crop.nii.gz -c contrast -coverage-map ${file_path}_ones_reg_no_crop.nii.gz -o ${fileseg}_reg.nii.gz -o-coverage-map ${file_path}_ones_reg.nii.gz
  fi

done
# Create coverage mask for T2w
sct_create_mask -i ./anat/${file_t2}.nii.gz -o ./anat/${file_t2}_ones.nii.gz -size 500 -p centerline,./anat/${file_t2_seg}.nii.gz
# Create soft SC segmentation
# ------------------------------------------------------------------------------
# Sum all coverage images
contrasts_coverage=${inc_contrasts[@]/%/"_ones_reg.nii.gz"}
sct_maths -i ./anat/${file_t2}_ones.nii.gz -add $(eval echo ${contrasts_coverage[@]}) -o sum_coverage.nii.gz
# Sum all segmentations
contrasts_seg=${inc_contrasts[@]/%/"_seg_reg.nii.gz"}
sct_maths -i ./anat/${file_t2_seg}.nii.gz -add $(eval echo ${contrasts_seg[@]}) -o sum_sc_seg.nii.gz
# Divide sum_sc_seg by sum_coverage
sct_maths -i sum_sc_seg.nii.gz -div sum_coverage.nii.gz -o ./anat/${file_t2}_seg_soft.nii.gz

file_softseg=./anat/"${file_t2}_seg_soft"
# Check if softseg has NaN values, if so, change to 0
python ${PATH_SCRIPT}/check_if_nan.py -i ${file_softseg}.nii.gz -o ./anat/${file_t2}_softseg.nii.gz

# Create QC report of softseg on T2w
sct_qc -i ./anat/${file_t2}.nii.gz -s ${file_softseg}.nii.gz -p sct_deepseg_sc -qc ${PATH_QC} -qc-subject ${SUBJECT}

# Bring back softseg to native space and generate QC report 
# ------------------------------------------------------------------------------
for file_path in "${inc_contrasts[@]}";do
  type=$(find_contrast $file_path)
  file=${file_path/#"$type"}
  fileseg=${file_path}_seg
  warping_field_inv=${type}warp_${file_t2}2${file}


  # Bring softseg to native space
  sct_apply_transfo -i ${file_softseg}.nii.gz -d ${file_path}.nii.gz -w ${warping_field_inv}.nii.gz -x linear -o ${file_path}_softseg.nii.gz
  # Apply coverage mask to softseg
  sct_maths -i ${file_path}_softseg.nii.gz -o ${file_path}_softseg.nii.gz -mul ${file_path}_ones.nii.gz
  # Generate QC report
  sct_qc -i ${file_path}.nii.gz -s ${file_path}_softseg.nii.gz -p sct_deepseg_sc -qc ${PATH_QC} -qc-subject ${SUBJECT}
  
  # Bring T2w disc labels to native space
  sct_apply_transfo -i ./anat/${file_t2_discs}.nii.gz -d ${file_path}.nii.gz -w ${warping_field_inv}.nii.gz -x label -o ${file_path}_seg_labeled_discs.nii.gz
  # Set sform to qform (there are disparencies)
  sct_image -i ${file_path}_seg_labeled_discs.nii.gz -set-sform-to-qform
  sct_image -i ${fileseg}.nii.gz -set-sform-to-qform
  sct_image -i ${file_path}.nii.gz -set-sform-to-qform
  # Generate labeled segmentation from warp disc labels
  sct_label_vertebrae -i ${file_path}.nii.gz -s ${fileseg}.nii.gz -discfile ${file_path}_seg_labeled_discs.nii.gz -c t2 -ofolder $type
  # Generate QC report to assess vertebral labeling
  sct_qc -i ${file_path}.nii.gz -s ${fileseg}_labeled.nii.gz -p sct_label_vertebrae -qc ${PATH_QC} -qc-subject ${SUBJECT}

done


# Go back to root output folder
cd $PATH_OUTPUT
# Create and populate clean data processed folder for training
PATH_DATA_PROCESSED_CLEAN="${PATH_DATA_PROCESSED}_clean"
# Copy over required BIDs files
rsync -avzh $PATH_DATA_PROCESSED/dataset_description.json $PATH_DATA_PROCESSED_CLEAN/
rsync -avzh $PATH_DATA_PROCESSED/participants.* $PATH_DATA_PROCESSED_CLEAN/
rsync -avzh $PATH_DATA_PROCESSED/README.md $PATH_DATA_PROCESSED_CLEAN/
rsync -avzh $PATH_DATA_PROCESSED/dataset_description.json $PATH_DATA_PROCESSED_CLEAN/

inc_contrasts+=("./anat/${file_t2}")
for file_path in "${inc_contrasts[@]}";do
  type=$(find_contrast $file_path)
  file=${file_path/#"$type"}
  fileseg=${file_path}_seg-manual
  filesoftseg=${file_path}_softseg
  fileseglabel=${file_path}_seg_labeled
  cd $PATH_DATA_PROCESSED/$SUBJECT 

  # Find contrast to name csa files
  if [[ $file_path == *"T1w_MTS"* ]];then
      contrast_seg="T1w_MTS"
  elif [[ $file_path == *"T1w"* ]];then
      contrast_seg="T1w"
  elif [[ $file_path == *"T2w"* ]];then
      contrast_seg="T2w"
  elif [[ $file_path == *"T2star"* ]];then
      contrast_seg="T2star"
  elif [[ $file_path == *"MTon_MTS"* ]];then
      contrast_seg="MTon_MTS"
  elif [[ $file_path == *"dwi"* ]];then
      contrast_seg="dwi"
  fi
  # Clip softsegs
  python ${PATH_SCRIPT}/clip_softseg.py -i ${filesoftseg}.nii.gz -o ${filesoftseg}.nii.gz

  # Compute CSA on hard GT and soft GT (only from the derivaives)
  # Soft segmentation
  sct_process_segmentation -i ${PATH_DATA}/derivatives/labels_softseg/${SUBJECT}/${filesoftseg}.nii.gz -vert 2,3 -vertfile ${fileseglabel}.nii.gz -o ${PATH_RESULTS}/csa_soft_GT_${contrast_seg}.csv -append 1
  # Hard segmentation
  sct_process_segmentation -i ${PATH_DATA}/derivatives/labels/${SUBJECT}/${fileseg}.nii.gz -vert 2,3 -vertfile ${fileseglabel}.nii.gz -o ${PATH_RESULTS}/csa_hard_GT_${contrast_seg}.csv -append 1
  
  # Only use segmentations and soft segmentations in the derivatives.
  # Dilate spinal cord segmentation
  sct_maths -i ${PATH_DATA}/derivatives/labels/${SUBJECT}/${fileseg}.nii.gz -dilate 7 -shape ball -o ${fileseg}_dilate.nii.gz
  # Crop image 
  sct_crop_image -i ${file_path}.nii.gz -m ${fileseg}_dilate.nii.gz -o ${file_path}_crop.nii.gz
  # Crop softseg
  sct_crop_image -i ${PATH_DATA}/derivatives/labels_softseg/${SUBJECT}/${filesoftseg}.nii.gz -m ${fileseg}_dilate.nii.gz -o ${filesoftseg}_crop.nii.gz
  # Crop seg
  sct_crop_image -i ${PATH_DATA}/derivatives/labels/${SUBJECT}/${fileseg}.nii.gz -m ${fileseg}_dilate.nii.gz -o ${fileseg}_crop.nii.gz
  # Crop disc labels
  sct_crop_image -i ${fileseglabel}_discs.nii.gz -m ${fileseg}_dilate.nii.gz -o ${file_path}_discs_crop.nii.gz


  mkdir -p $PATH_DATA_PROCESSED_CLEAN $PATH_DATA_PROCESSED_CLEAN/${SUBJECT}/$type $PATH_DATA_PROCESSED_CLEAN/derivatives/labels/${SUBJECT}/$type
  mkdir -p $PATH_DATA_PROCESSED_CLEAN/derivatives/labels_softseg/${SUBJECT}/$type

  # Put cropped image in cleaned dataset
  rsync -avzh $PATH_DATA_PROCESSED/${SUBJECT}/${file_path}_crop.nii.gz $PATH_DATA_PROCESSED_CLEAN/${SUBJECT}/${file_path}.nii.gz

  # Don't copy .json file 
  if echo "$file_path" | grep -q "./dwi"; then
    echo "No .json file for dwi."
  else  
    rsync -avzh $PATH_DATA_PROCESSED/${SUBJECT}/${file_path}.json $PATH_DATA_PROCESSED_CLEAN/${SUBJECT}/${file_path}.json
  fi

  # Move segmentation and soft segmentation to the cleanded derivatives
  rsync -avzh $PATH_DATA_PROCESSED/${SUBJECT}/${fileseg}_crop.nii.gz $PATH_DATA_PROCESSED_CLEAN/derivatives/labels/${SUBJECT}/${fileseg}.nii.gz
  rsync -avzh $PATH_DATA_PROCESSED/${SUBJECT}/${filesoftseg}_crop.nii.gz $PATH_DATA_PROCESSED_CLEAN/derivatives/labels_softseg/${SUBJECT}/${filesoftseg}.nii.gz
  # Move json files of derivatives
  rsync -avzh "${PATH_DATA}/derivatives/labels/${SUBJECT}/${fileseg}.json" $PATH_DATA_PROCESSED_CLEAN/derivatives/labels/${SUBJECT}/${fileseg}.json
  rsync -avzh "${PATH_DATA}/derivatives/labels_softseg/${SUBJECT}/${filesoftseg}.json" $PATH_DATA_PROCESSED_CLEAN/derivatives/labels_softseg/${SUBJECT}/${filesoftseg}.json
  # Move cropped disc labels into cleaned derivatives
  rsync -avzh $PATH_DATA_PROCESSED/${SUBJECT}/${file_path}_discs_crop.nii.gz $PATH_DATA_PROCESSED_CLEAN/derivatives/labels/${SUBJECT}/${file_path}_discs.nii.gz

done



# Verify presence of output files and write log file if error
# ------------------------------------------------------------------------------
FILES_TO_CHECK=(
  "anat/${SUBJECT}_T1w.nii.gz"
  "anat/${SUBJECT}_T2w.nii.gz"
  "anat/${SUBJECT}_T2star.nii.gz"
  "dwi/${SUBJECT}_rec-average_dwi.nii.gz"
)
pwd
for file in ${FILES_TO_CHECK[@]}; do
  if [[ ! -e $file ]]; then
    echo "${SUBJECT}/anat/${file} does not exist" >> $PATH_LOG/_error_check_output_files.log
  fi
done

# Display useful info for the log
end=`date +%s`
runtime=$((end-start))
echo
echo "~~~"
echo "SCT version: `sct_version`"
echo "Ran on:      `uname -nsr`"
echo "Duration:    $(($runtime / 3600))hrs $((($runtime / 60) % 60))min $(($runtime % 60))sec"
echo "~~~"<|MERGE_RESOLUTION|>--- conflicted
+++ resolved
@@ -24,11 +24,7 @@
 set -x
 
 # Immediately exit if error
-<<<<<<< HEAD
-#set -e -o pipefail
-=======
 #set -e -o pipefail --> will not enter in the loop if so...
->>>>>>> d2bf7ff0
 
 # Exit if user presses CTRL+C (Linux) or CMD+C (OSX)
 trap "echo Caught Keyboard Interrupt within script. Exiting now.; exit" INT
